// Hook up Clippy plugin if explicitly requested.
// You should only do this on nightly Rust.
#![cfg_attr(feature="clippy", feature(plugin))]
#![cfg_attr(feature="clippy", plugin(clippy))]

<<<<<<< HEAD
extern crate cam;
=======
#![cfg_attr(all(feature = "nightly", test), feature(test))]

>>>>>>> 4e27a08c
extern crate chrono;
extern crate rand;
extern crate noise;
extern crate piston;
extern crate graphics;
extern crate glutin_window;
extern crate opengl_graphics;
#[macro_use]
extern crate gfx;
extern crate gfx_device_gl;
extern crate piston_window;
extern crate camera_controllers;
extern crate vecmath;
extern crate shader_version;
extern crate nalgebra as na;
extern crate quaternion;
#[macro_use]
extern crate slog;
extern crate slog_term;
extern crate specs;
extern crate num_traits;
extern crate wavefront_obj as obj;
extern crate ncollide;

#[cfg(all(feature = "nightly", test))]
extern crate test;

pub mod input_adapter;
pub mod globe;
pub mod types;
pub mod app;
pub mod window;
pub mod render;
pub mod simple;
pub mod cell_dweller;
pub mod movement;
pub mod system_priority;

mod spatial;
pub use spatial::Spatial;

#[cfg(test)]
mod integration_tests;<|MERGE_RESOLUTION|>--- conflicted
+++ resolved
@@ -2,13 +2,10 @@
 // You should only do this on nightly Rust.
 #![cfg_attr(feature="clippy", feature(plugin))]
 #![cfg_attr(feature="clippy", plugin(clippy))]
-
-<<<<<<< HEAD
-extern crate cam;
-=======
 #![cfg_attr(all(feature = "nightly", test), feature(test))]
 
->>>>>>> 4e27a08c
+extern crate cam;
+
 extern crate chrono;
 extern crate rand;
 extern crate noise;
