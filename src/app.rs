--- conflicted
+++ resolved
@@ -33,7 +33,7 @@
     // TEMP: Share with rendering system until the rendering system
     // is smart enough to take full ownership of it.
     projection: Arc<Mutex<[[f32; 4]; 4]>>,
-    camera_input_sender: mpsc::Sender<input::Event>,
+    camera_input_sender: mpsc::Sender<input::Input>,
     factory: gfx_device_gl::Factory,
     output_color: gfx::handle::RenderTargetView<gfx_device_gl::Resources, (gfx::format::R8_G8_B8_A8, gfx::format::Srgb)>,
     output_stencil: gfx::handle::DepthStencilView<gfx_device_gl::Resources, (gfx::format::D24_S8, gfx::format::Unorm)>,
@@ -41,7 +41,8 @@
 }
 
 impl App {
-    pub fn new(parent_log: &Logger, window: &mut PistonWindow) -> App {
+    pub fn new(parent_log: &Logger, window: &mut PistonWindow,
+               camera_input_sender: mpsc::Sender<input::Input>) -> App {
         use camera_controllers::{
             FirstPersonSettings,
             FirstPerson,
@@ -84,7 +85,6 @@
         let log = parent_log.new(o!());
 
         let projection = Arc::new(Mutex::new(get_projection(window)));
-        let camera = Camera::new([0.0, 0.0, 0.0]);
 
         let mesh_repo = MeshRepository::new(
             window.output_color.clone(),
@@ -99,7 +99,6 @@
             render_sys_encoder_channel,
             window.output_color.clone(),
             window.output_stencil.clone(),
-            first_person_mutex_arc.clone(),
             projection.clone(),
             &log,
             mesh_repo_ptr.clone(),
@@ -110,15 +109,6 @@
         //
         // This manages execution of all game systems,
         // i.e. the interaction between sets of components.
-<<<<<<< HEAD
-        let mut world = specs::World::new();
-        world.register::<render::player_camera::ClientPlayer>();
-        world.register::<cell_dweller::CellDweller>();
-        world.register::<render::Visual>();
-        world.register::<Spatial>();
-        world.register::<globe::Globe>();
-        world.register::<globe::ChunkView>();
-=======
         let world = specs::World::new();
 
         let mut planner = specs::Planner::new(world, 2);
@@ -131,7 +121,7 @@
             encoder_channel: device_encoder_channel,
             input_adapters: Vec::new(),
             projection: projection,
-            first_person: first_person_mutex_arc,
+            camera_input_sender: camera_input_sender,
             factory: factory.clone(),
             output_color: window.output_color.clone(),
             output_stencil: window.output_stencil.clone(),
@@ -142,9 +132,6 @@
     // TODO: none of this should be baked into App.
     pub fn temp_remove_me_init(&mut self) {
         use ::Spatial;
->>>>>>> 296fbf16
-
-        world.add_resource(camera);
 
         // Add some things to the world.
 
@@ -192,44 +179,9 @@
             .with(cell_dweller_visual)
             .with(Spatial::root())
             .build();
-<<<<<<< HEAD
-
-        let mesh_repo_ptr = Arc::new(Mutex::new(mesh_repo));
-        let render_sys = render::System::new(
-            factory,
-            render_sys_encoder_channel,
-            window.output_color.clone(),
-            window.output_stencil.clone(),
-            projection.clone(),
-            &log,
-            mesh_repo_ptr.clone(),
-        );
-        // Event channel for camera system
-        let (camera_input_sender, camera_input_receiver) = mpsc::channel();
-        let camera_update_sys = render::player_camera::System::new(camera_input_receiver);
-
-        let mut planner = specs::Planner::new(world, 2);
-        planner.add_system(movement_sys, "cd_movement", 100);
-        planner.add_system(mining_sys, "cd_mining", 100);
-        planner.add_system(render_sys, "render", 50);
-        planner.add_system(camera_update_sys, "camera_update", 50);
-
-        App {
-            t: 0.0,
-            log: log,
-            planner: planner,
-            encoder_channel: device_encoder_channel,
-            movement_input_sender: movement_input_sender,
-            mining_input_sender: mining_input_sender,
-            projection: projection,
-            camera_input_sender: camera_input_sender,
-            factory: factory.clone(),
-            output_color: window.output_color.clone(),
-            output_stencil: window.output_stencil.clone(),
-            mesh_repo: mesh_repo_ptr,
-        }
-=======
->>>>>>> 296fbf16
+
+        let camera = Camera::new([0.0, 0.0, 0.0]);
+        world.add_resource(camera);
     }
 
     pub fn run(&mut self, mut window: &mut PistonWindow) {
